import os
import os.path
import platform
import re
import subprocess
import sys

try:
    from setuptools import setup, find_packages
except ImportError:
    from gssapi_ez_setup import use_setuptools
    use_setuptools()
    from setuptools import setup, find_packages
import pkg_resources

from setuptools.command.build_py import build_py as _build_py
from setuptools.command.develop import develop as _develop


def _strip_unknown_cflags(cflags):
    """Strip out cflags that ctypesgen doesn't understand."""
    return tuple(
        flag for flag in cflags
        if any(flag.startswith(prefix) for prefix in (
            "-Wl,-L", "-Wl,-R", "-Wl,--rpath", "-l", "-I", "-L", "-R", "--rpath",
        ))
    )


def _find_gssapi_h(cflags):
    gcc_target = subprocess.check_output(["gcc", "-dumpmachine"])
    default_paths = [
        "/usr/local/include",
        "/usr/{target}/include".format(target=gcc_target),
        "/usr/include"
    ]
    extra_paths = [
        flag[2:]
        for flag in cflags
        if flag.startswith('-I')
    ]
    for include_path in (os.path.join("gssapi", "gssapi.h"), "gssapi.h"):
        for search_path in (extra_paths + default_paths):
            full_header = os.path.join(search_path, include_path)
            if os.path.isfile(full_header):
                return full_header


def _patch_struct_packing(filename, packing):
    comment_matcher = re.compile(r"^# .+\.h: \d+$")
    struct_matcher = re.compile(r"^class [a-zA-Z_][a-zA-Z0-9_]*\(Structure\):$")
    expect_struct = False
    with open(filename, 'r') as infile:
        for line in infile:
            yield line
            if expect_struct:
                if struct_matcher.match(line):
                    yield '    _pack_ = {0}\n'.format(packing)
                expect_struct = False
            if comment_matcher.match(line):
                expect_struct = True


def _initialize_options(self):
    self.compile_flags = ()
    self.patch_struct_pack = None
    self.ctypesgen_cpp = "gcc -E -D__attribute__\\(x\\)="
    self.gssapi_h_locations = []


def _finalize_options(self):
    if os.path.isdir('/System/Library/Frameworks/GSS.framework'):
        # Build using GSS.framework on Mac OS X 10.7+
        self.gssapi_h_locations = []
        for header in ('gssapi.h', 'gssapi_oid.h', 'gssapi_protos.h'):
            path_in_framework = os.path.join('/System/Library/Frameworks/GSS.framework/Headers', header)
            if os.path.isfile(path_in_framework):
                self.gssapi_h_locations.append(path_in_framework)
        self.compile_flags = ('-lGSS',)
        self.cpp_extra_flags = ('-framework GSS',)
    else:
        # Build using libgssapi on other POSIX systems
        try:
            config_compile_flags = subprocess.check_output(["krb5-config", "--cflags", "gssapi"]).split()
            config_link_flags = subprocess.check_output(["krb5-config", "--libs", "gssapi"]).split()
        except:
            try:
                config_compile_flags = subprocess.check_output(["pkg-config", "--cflags", "gss"]).split()
                config_link_flags = subprocess.check_output(["pkg-config", "--libs", "gss"]).split()
            except:
                config_compile_flags = []
                config_link_flags = []
        self.compile_flags = (_strip_unknown_cflags(config_compile_flags)
                              + _strip_unknown_cflags(config_link_flags))
        self.cpp_extra_flags = tuple(config_compile_flags)

    currentplatform = platform.system()
    if currentplatform == 'Darwin':
        self.patch_struct_pack = 2
        machine = platform.machine()
        define = {
            "x86_64": "TARGET_CPU_X86_64",
            "i386": "TARGET_CPU_X86",
            "ppc64": "TARGET_CPU_PPC64",
            "ppc": "TARGET_CPU_PPC",
        }[machine]
        self.ctypesgen_cpp = "gcc -E -D{0} -D__attribute__\\(x\\)= {1}".format(define, " ".join(self.cpp_extra_flags))
    else:
        self.ctypesgen_cpp = "gcc -E -D__attribute__\\(x\\)= {0}".format(" ".join(self.cpp_extra_flags))

    self.compile_flags += ("-i", "uid_t")

    if not self.gssapi_h_locations:
        self.gssapi_h_locations = [_find_gssapi_h(self.compile_flags)]


def _generate_headers(self, target):
    ctypesgen_dist = pkg_resources.get_distribution(
        pkg_resources.Requirement.parse('ctypesgen==0.r125')
    )
    try:
        script_str = ctypesgen_dist.get_metadata('scripts/ctypesgen.py')
        ctypesgen_command = ["python", "-", "--cpp", self.ctypesgen_cpp]
    except:
        script_str = None
        ctypesgen_command = ["ctypesgen.py", "--cpp", self.ctypesgen_cpp]

    new_env = dict(os.environ)
    new_env['PYTHONPATH'] = ctypesgen_dist.location

    ctypesgen_command.extend(self.compile_flags)
    ctypesgen_command.extend(["-o", target])
    ctypesgen_command.extend(self.gssapi_h_locations)

    if script_str:
        ctypesgen_proc = subprocess.Popen(ctypesgen_command, stdin=subprocess.PIPE, env=new_env)
        ctypesgen_proc.communicate(script_str)
        if ctypesgen_proc.returncode != 0:
            raise subprocess.CalledProcessError(ctypesgen_proc.returncode, ctypesgen_command)
    else:
        subprocess.check_call(ctypesgen_command)

    if self.patch_struct_pack is not None:
        patched_source = "".join(_patch_struct_packing(
            target, self.patch_struct_pack
        ))
        with open(target, 'w') as outfile:
            outfile.write(patched_source)


class build_py(_build_py):
    def initialize_options(self):
        _build_py.initialize_options(self)
        _initialize_options(self)

    def finalize_options(self):
        _build_py.finalize_options(self)
        _finalize_options(self)

    def run(self):
        target = _build_py.get_module_outfile(self, self.build_lib, ['gssapi', 'headers'], "gssapi_h")
        target_dir = os.path.dirname(target)
        _build_py.mkpath(self, target_dir)
<<<<<<< HEAD
        _generate_headers(self, target)
=======

        ctypesgen_dist = pkg_resources.get_distribution(
            pkg_resources.Requirement.parse('ctypesgen==0.r125')
        )
        try:
            script_str = ctypesgen_dist.get_metadata('scripts/ctypesgen.py')
            ctypesgen_command = [sys.executable, "-", "--cpp", self.ctypesgen_cpp]
        except:
            script_str = None
            ctypesgen_command = ["ctypesgen.py", "--cpp", self.ctypesgen_cpp]

        new_env = dict(os.environ)
        new_env['PYTHONPATH'] = ctypesgen_dist.location

        ctypesgen_command.extend(self.compile_flags)
        ctypesgen_command.extend(["-o", target])
        ctypesgen_command.extend(self.gssapi_h_locations)

        if script_str:
            ctypesgen_proc = subprocess.Popen(ctypesgen_command, stdin=subprocess.PIPE, env=new_env)
            ctypesgen_proc.communicate(script_str)
            if ctypesgen_proc.returncode != 0:
                raise subprocess.CalledProcessError(ctypesgen_proc.returncode, ctypesgen_command)
        else:
            subprocess.check_call(ctypesgen_command)

        if self.patch_struct_pack is not None:
            patched_source = "".join(self._patch_struct_packing(
                target, self.patch_struct_pack
            ))
            with open(target, 'w') as outfile:
                outfile.write(patched_source)
>>>>>>> 333541c3
        _build_py.run(self)


class develop(_develop):
    def initialize_options(self):
        _develop.initialize_options(self)
        _initialize_options(self)

    def finalize_options(self):
        _develop.finalize_options(self)
        _finalize_options(self)

    def run(self):
        _develop.run(self)
        target = os.path.join(self.egg_path, 'gssapi', 'headers', 'gssapi_h.py')
        _generate_headers(self, target)


setup(
    name="python-gssapi",
    version="0.4.1-pre",
    cmdclass={
        "build_py": build_py,
        "develop": develop,
    },
    packages=find_packages(exclude=["tests.*", "tests"]),
    py_modules=['gssapi_ez_setup'],

    setup_requires=[
        'ctypesgen==0.r125',
    ],
    install_requires=[
        'pyasn1>=0.1.2',
    ],

    # metadata for upload to PyPI
    author="Hugh Cole-Baker",
    author_email="hugh@sigmaris.info",
    description="An object-oriented interface to GSSAPI for Python",
    license="BSD",
    keywords="gssapi kerberos",
    url="https://github.com/sigmaris/python-gssapi",
)<|MERGE_RESOLUTION|>--- conflicted
+++ resolved
@@ -120,7 +120,7 @@
     )
     try:
         script_str = ctypesgen_dist.get_metadata('scripts/ctypesgen.py')
-        ctypesgen_command = ["python", "-", "--cpp", self.ctypesgen_cpp]
+        ctypesgen_command = [sys.executable, "-", "--cpp", self.ctypesgen_cpp]
     except:
         script_str = None
         ctypesgen_command = ["ctypesgen.py", "--cpp", self.ctypesgen_cpp]
@@ -161,42 +161,7 @@
         target = _build_py.get_module_outfile(self, self.build_lib, ['gssapi', 'headers'], "gssapi_h")
         target_dir = os.path.dirname(target)
         _build_py.mkpath(self, target_dir)
-<<<<<<< HEAD
         _generate_headers(self, target)
-=======
-
-        ctypesgen_dist = pkg_resources.get_distribution(
-            pkg_resources.Requirement.parse('ctypesgen==0.r125')
-        )
-        try:
-            script_str = ctypesgen_dist.get_metadata('scripts/ctypesgen.py')
-            ctypesgen_command = [sys.executable, "-", "--cpp", self.ctypesgen_cpp]
-        except:
-            script_str = None
-            ctypesgen_command = ["ctypesgen.py", "--cpp", self.ctypesgen_cpp]
-
-        new_env = dict(os.environ)
-        new_env['PYTHONPATH'] = ctypesgen_dist.location
-
-        ctypesgen_command.extend(self.compile_flags)
-        ctypesgen_command.extend(["-o", target])
-        ctypesgen_command.extend(self.gssapi_h_locations)
-
-        if script_str:
-            ctypesgen_proc = subprocess.Popen(ctypesgen_command, stdin=subprocess.PIPE, env=new_env)
-            ctypesgen_proc.communicate(script_str)
-            if ctypesgen_proc.returncode != 0:
-                raise subprocess.CalledProcessError(ctypesgen_proc.returncode, ctypesgen_command)
-        else:
-            subprocess.check_call(ctypesgen_command)
-
-        if self.patch_struct_pack is not None:
-            patched_source = "".join(self._patch_struct_packing(
-                target, self.patch_struct_pack
-            ))
-            with open(target, 'w') as outfile:
-                outfile.write(patched_source)
->>>>>>> 333541c3
         _build_py.run(self)
 
 
